--- conflicted
+++ resolved
@@ -67,11 +67,7 @@
 
 module "lambda" {
   source  = "terraform-aws-modules/lambda/aws"
-<<<<<<< HEAD
   version = "1.28.0"
-=======
-  version = "1.6.1"
->>>>>>> 104d3391
 
   create = var.create
 
@@ -85,11 +81,7 @@
   kms_key_arn                    = var.kms_key_arn
   reserved_concurrent_executions = var.reserved_concurrent_executions
 
-<<<<<<< HEAD
-  # If publish is disabled, there will be "Error adding new Lambda Permission for notify_slack: InvalidParameterValueException: We currently do not support adding policies for $LATEST."
-=======
   // If publish is disabled, there will be "Error adding new Lambda Permission for notify_teams: InvalidParameterValueException: We currently do not support adding policies for $LATEST."
->>>>>>> 104d3391
   publish = true
 
   environment_variables = {
