--- conflicted
+++ resolved
@@ -12,8 +12,7 @@
 }
 
 locals {
-<<<<<<< HEAD
-  sns_topic_arn = element(concat(aws_sns_topic.this.*.arn, data.aws_sns_topic.this.*.arn, [""]), 0)
+  sns_topic_arn = element(concat(aws_sns_topic.this.*.arn, ["arn:aws:sns:${data.aws_region.current.name}:${data.aws_caller_identity.current.account_id}:${var.sns_topic_name}"]), 0)
 
   lambda_policy_document = {
     sid       = "AllowWriteToCloudwatchLogs"
@@ -42,15 +41,6 @@
       resources = statement.value.resources
     }
   }
-=======
-  sns_topic_arn = element(
-    concat(
-      aws_sns_topic.this.*.arn,
-      ["arn:aws:sns:${data.aws_region.current.name}:${data.aws_caller_identity.current.account_id}:${var.sns_topic_name}"],
-    ),
-    0,
-  )
->>>>>>> 64d3aa2e
 }
 
 resource "aws_cloudwatch_log_group" "lambda" {
